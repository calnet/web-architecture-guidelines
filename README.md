--- conflicted
+++ resolved
@@ -13,13 +13,7 @@
 ```
 docs/
 ├── ai-agents/                          # AI agent-specific instructions
-│   ├── claude/                         # Claude-specific instructions
-<<<<<<< HEAD
-│   ├── claude-architecture-instructions.md
-=======
-│   │   ├── claude-architecture-instructions.md    # Unified Claude instructions (all levels)
-│   │   └── AI_AGENT_INTEGRATION_GUIDE.md         # Universal AI agent integration guide
->>>>>>> d0fc5513
+│   ├── claude-architecture-instructions.md        # Unified Claude instructions (all levels)
 │   ├── chatgpt-architecture-instructions.md
 │   ├── copilot-architecture-instructions.md
 │   ├── gemini-architecture-instructions.md
