--- conflicted
+++ resolved
@@ -22,11 +22,7 @@
 **Categories Fixed**:
 
 - **Architecture** (`/docs/architecture`) - Now defaults to system-architecture.md
-<<<<<<< HEAD
-- **AI Agents** (`/docs/ai-agents`) - Now contains consolidated claude-architecture-instructions.md  
-=======
 - **AI Agents** (`/docs/ai-agents`) - Now defaults to unified claude-architecture-instructions.md with AI_AGENT_INTEGRATION_GUIDE.md  
->>>>>>> d0fc5513
 - **Examples** (`/docs/examples`) - Now defaults to docker-compose.yml
 
 **Before**: Clicking main nav items would show "Document not found" error
@@ -49,12 +45,8 @@
 - ✅ `docs/ai-agents/chatgpt-architecture-instructions.md`
 - ✅ `docs/ai-agents/copilot-architecture-instructions.md`
 - ✅ `docs/ai-agents/gemini-architecture-instructions.md`
-<<<<<<< HEAD
-- ✅ `docs/ai-agents/claude-architecture-instructions.md`
-=======
 - ✅ `docs/ai-agents/claude/claude-architecture-instructions.md` (unified)
 - ✅ `docs/ai-agents/AI_AGENT_INTEGRATION_GUIDE.md` (new)
->>>>>>> d0fc5513
 
 #### Templates ✅
 
@@ -89,7 +81,7 @@
 ├── Home (/) ✅
 ├── Templates (/docs/templates) ✅ → defaults to templates/README.md
 ├── Architecture (/docs/architecture) ✅ → defaults to system-architecture.md
-├── AI Agents (/docs/ai-agents) ✅ → consolidated claude architecture instructions
+├── AI Agents (/docs/ai-agents) ✅ → defaults to claude v2 instructions
 └── Examples (/docs/examples) ✅ → defaults to docker-compose.yml
 
 Sidebar Navigation:
