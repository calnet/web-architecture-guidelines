--- conflicted
+++ resolved
@@ -37,33 +37,7 @@
               with:
                   # Use GitHub token for authentication
                   github_token: ${{ secrets.GITHUB_TOKEN }}
-
-<<<<<<< HEAD
-          # Optional: Use sticky comments to make Claude reuse the same comment on subsequent pushes to the same PR
-          # use_sticky_comment: true
-          
-          # Optional: Customize review based on file types
-          # direct_prompt: |
-          #   Review this PR focusing on:
-          #   - For TypeScript files: Type safety and proper interface usage
-          #   - For API endpoints: Security, input validation, and error handling
-          #   - For React components: Performance, accessibility, and best practices
-          #   - For tests: Coverage, edge cases, and test quality
-          
-          # Optional: Different prompts for different authors
-          # direct_prompt: |
-          #   ${{ github.event.pull_request.author_association == 'FIRST_TIME_CONTRIBUTOR' && 
-          #   'Welcome! Please review this PR from a first-time contributor. Be encouraging and provide detailed explanations for any suggestions.' ||
-          #   'Please provide a thorough code review focusing on our coding standards and best practices.' }}
-          
-          # Optional: Add specific tools for running tests or linting
-          # allowed_tools: "Bash(npm run lint:all),Bash(npm run check:errors),Bash(npm run compliance:validate)"
-          
-          # Optional: Skip review for certain conditions
-          # if: |
-          #   !contains(github.event.pull_request.title, '[skip-review]') &&
-          #   !contains(github.event.pull_request.title, '[WIP]')
-=======
+                  
                   # Add your Anthropic API key
                   anthropic_api_key: ${{ secrets.ANTHROPIC_API_KEY }}
 
@@ -104,10 +78,9 @@
                   #   'Please provide a thorough code review focusing on our coding standards and best practices.' }}
 
                   # Optional: Add specific tools for running tests or linting
-                  # allowed_tools: "Bash(npm run test),Bash(npm run lint),Bash(npm run typecheck)"
+                  # allowed_tools: "Bash(npm run lint:all),Bash(npm run check:errors),Bash(npm run compliance:validate)"
 
                   # Optional: Skip review for certain conditions
                   # if: |
                   #   !contains(github.event.pull_request.title, '[skip-review]') &&
-                  #   !contains(github.event.pull_request.title, '[WIP]')
->>>>>>> c147cb6d
+                  #   !contains(github.event.pull_request.title, '[WIP]')