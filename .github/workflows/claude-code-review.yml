--- conflicted
+++ resolved
@@ -2,31 +2,6 @@
 
 on:
   pull_request:
-<<<<<<< HEAD
-    types: [opened, synchronize]
-  issue_comment:
-    types: [created]
-
-permissions:
-  contents: read
-  pull-requests: write
-  issues: write
-  checks: write
-  statuses: write
-  actions: read
-  id-token: write
-
-jobs:
-  automated-review:
-    runs-on: ubuntu-latest
-    # Only run if not triggered by bots that cause permission issues
-    if: >
-      github.actor != 'dependabot[bot]' &&
-      github.actor != 'Copilot' &&
-      github.actor != 'copilot-swe-agent[bot]' &&
-      !startsWith(github.actor, 'github-actions')
-    
-=======
     types: [opened, synchronize, reopened]
     branches: [main, develop]
   issue_comment:
@@ -50,22 +25,11 @@
       pull-requests: write
       issues: write
 
->>>>>>> d0fc5513
     steps:
       - name: Checkout code
         uses: actions/checkout@v4
         with:
           fetch-depth: 0
-<<<<<<< HEAD
-      
-      - name: Claude Code Review
-        uses: anthropics/claude-code-action@v1
-        with:
-          github_token: ${{ secrets.GITHUB_TOKEN }}
-          anthropic_api_key: ${{ secrets.CLAUDE_API_KEY }}
-        env:
-          GITHUB_TOKEN: ${{ secrets.GITHUB_TOKEN }}
-=======
 
       - name: Setup Node.js
         uses: actions/setup-node@v4
@@ -186,5 +150,4 @@
           echo ""
           echo "✅ Comprehensive audit completed"
           echo "💡 For detailed analysis, run individual validation commands \
-                or use AI agent custom commands"
->>>>>>> d0fc5513
+                or use AI agent custom commands"